--- conflicted
+++ resolved
@@ -27,10 +27,7 @@
   accounts Account[]
   sessions Session[]
   emailMessages EmailMessage[] // New relation to email messages
-<<<<<<< HEAD
   oauthSessions OAuthSession[] // New relation to OAuth sessions
-=======
->>>>>>> 35425dd3
   
   @@map("users")
 }
@@ -60,7 +57,6 @@
   timelineEntries TimelineEntry[]
   emailSettings EmailSettings?
   teamMembers TeamMember[]
-  emailMessages EmailMessage[] // New relation to email messages
   
   @@map("projects")
 }
@@ -242,7 +238,7 @@
   @@index([urgencyLevel])
   @@index([containsChanges])
 }
-<<<<<<< HEAD
+
 model OAuthSession {
   id                String   @id @default(cuid())
   userId            String
@@ -276,8 +272,6 @@
   @@unique([userId, provider, sessionContext])
   @@map("oauth_sessions")
 }
-=======
->>>>>>> 35425dd3
 
 model MLFeedback {
   id          String   @id @default(cuid())
